#****************************************************************************************************
# Imports
#****************************************************************************************************

#++++++++++++++++++++++++++++++++++++++++++++++++++++++++++++
# External
#++++++++++++++++++++++++++++++++++++++++++++++++++++++++++++

from datetime import timedelta
import os
from pathlib import Path
import sys
from time import time
import tracemalloc

<<<<<<< HEAD
sys.path.insert(0, "./../")

#++++++++++++++++++++++++++++++++++++++++++++++++++++++++++++
# Internal
#++++++++++++++++++++++++++++++++++++++++++++++++++++++++++++

from whatthelog.prefixtree.prefix_tree_factory import PrefixTreeFactory
from whatthelog.auto_printer import AutoPrinter
from whatthelog.utils import profile_mem

def print(msg): AutoPrinter.static_print(msg)


#****************************************************************************************************
# Main Code
#****************************************************************************************************

if __name__ == '__main__':

    project_root = Path(os.path.abspath(os.path.dirname(__file__))).parent

    start_time = time()
    # tracemalloc.start()

    pt = PrefixTreeFactory.get_prefix_tree(str(project_root.joinpath('out/traces')),
                                           str(project_root.joinpath('resources/config.json')))

    PrefixTreeFactory.pickle_tree(pt, project_root.joinpath('out/fullPrefixTree.p'))
=======
from whatthelog.prefixtree.visualizer import Visualizer
>>>>>>> 73d75c4e

    print(f"Done! Parsed full tree of size: {pt.size()}")
    print(f"Time elapsed: {timedelta(seconds=time() - start_time)}")

<<<<<<< HEAD
=======
sys.path.insert(0, "./../")

#++++++++++++++++++++++++++++++++++++++++++++++++++++++++++++
# Internal
#++++++++++++++++++++++++++++++++++++++++++++++++++++++++++++

from whatthelog.prefixtree.prefix_tree_factory import PrefixTreeFactory
from whatthelog.auto_printer import AutoPrinter
from whatthelog.utils import profile_mem

def print(msg): AutoPrinter.static_print(msg)


#****************************************************************************************************
# Main Code
#****************************************************************************************************

if __name__ == '__main__':

    project_root = Path(os.path.abspath(os.path.dirname(__file__))).parent

    start_time = time()
    # tracemalloc.start()

    pt = PrefixTreeFactory.get_prefix_tree(str(project_root.joinpath('resources/traces')),
                                           str(project_root.joinpath('resources/config.json')))

    PrefixTreeFactory.pickle_tree(pt, project_root.joinpath('out/fullPrefixTree.p'))

    print(f"Done! Parsed full tree of size: {pt.size()}")
    print(f"Time elapsed: {timedelta(seconds=time() - start_time)}")

>>>>>>> 73d75c4e
    # snapshot = tracemalloc.take_snapshot()
    # profile_mem(snapshot)<|MERGE_RESOLUTION|>--- conflicted
+++ resolved
@@ -12,46 +12,6 @@
 import sys
 from time import time
 import tracemalloc
-
-<<<<<<< HEAD
-sys.path.insert(0, "./../")
-
-#++++++++++++++++++++++++++++++++++++++++++++++++++++++++++++
-# Internal
-#++++++++++++++++++++++++++++++++++++++++++++++++++++++++++++
-
-from whatthelog.prefixtree.prefix_tree_factory import PrefixTreeFactory
-from whatthelog.auto_printer import AutoPrinter
-from whatthelog.utils import profile_mem
-
-def print(msg): AutoPrinter.static_print(msg)
-
-
-#****************************************************************************************************
-# Main Code
-#****************************************************************************************************
-
-if __name__ == '__main__':
-
-    project_root = Path(os.path.abspath(os.path.dirname(__file__))).parent
-
-    start_time = time()
-    # tracemalloc.start()
-
-    pt = PrefixTreeFactory.get_prefix_tree(str(project_root.joinpath('out/traces')),
-                                           str(project_root.joinpath('resources/config.json')))
-
-    PrefixTreeFactory.pickle_tree(pt, project_root.joinpath('out/fullPrefixTree.p'))
-=======
-from whatthelog.prefixtree.visualizer import Visualizer
->>>>>>> 73d75c4e
-
-    print(f"Done! Parsed full tree of size: {pt.size()}")
-    print(f"Time elapsed: {timedelta(seconds=time() - start_time)}")
-
-<<<<<<< HEAD
-=======
-sys.path.insert(0, "./../")
 
 #++++++++++++++++++++++++++++++++++++++++++++++++++++++++++++
 # Internal
@@ -83,6 +43,5 @@
     print(f"Done! Parsed full tree of size: {pt.size()}")
     print(f"Time elapsed: {timedelta(seconds=time() - start_time)}")
 
->>>>>>> 73d75c4e
     # snapshot = tracemalloc.take_snapshot()
     # profile_mem(snapshot)